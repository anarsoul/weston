/*
 * Copyright © 2008 Kristian Høgsberg
 *
 * Permission to use, copy, modify, distribute, and sell this software and its
 * documentation for any purpose is hereby granted without fee, provided that
 * the above copyright notice appear in all copies and that both that copyright
 * notice and this permission notice appear in supporting documentation, and
 * that the name of the copyright holders not be used in advertising or
 * publicity pertaining to distribution of the software without specific,
 * written prior permission.  The copyright holders make no representations
 * about the suitability of this software for any purpose.  It is provided "as
 * is" without express or implied warranty.
 *
 * THE COPYRIGHT HOLDERS DISCLAIM ALL WARRANTIES WITH REGARD TO THIS SOFTWARE,
 * INCLUDING ALL IMPLIED WARRANTIES OF MERCHANTABILITY AND FITNESS, IN NO
 * EVENT SHALL THE COPYRIGHT HOLDERS BE LIABLE FOR ANY SPECIAL, INDIRECT OR
 * CONSEQUENTIAL DAMAGES OR ANY DAMAGES WHATSOEVER RESULTING FROM LOSS OF USE,
 * DATA OR PROFITS, WHETHER IN AN ACTION OF CONTRACT, NEGLIGENCE OR OTHER
 * TORTIOUS ACTION, ARISING OUT OF OR IN CONNECTION WITH THE USE OR PERFORMANCE
 * OF THIS SOFTWARE.
 */

#ifndef _WINDOW_H_
#define _WINDOW_H_

#include <X11/extensions/XKBcommon.h>
#include <glib.h>
#include <wayland-client.h>

struct window;

struct rectangle {
	int32_t x;
	int32_t y;
	int32_t width;
	int32_t height;
};

struct display;
struct input;

struct display *
display_create(int *argc, char **argv[], const GOptionEntry *option_entries);

struct wl_display *
display_get_display(struct display *display);

struct wl_compositor *
display_get_compositor(struct display *display);

struct wl_shell *
display_get_shell(struct display *display);

#ifdef EGL_NO_DISPLAY
EGLDisplay
display_get_egl_display(struct display *d);

#ifdef HAVE_CAIRO_EGL
EGLImageKHR
display_get_image_for_drm_surface(struct display *display,
				  cairo_surface_t *surface);
#endif
#endif

cairo_surface_t *
display_create_surface(struct display *display,
		       struct rectangle *rectangle);

struct wl_buffer *
display_get_buffer_for_surface(struct display *display,
			       cairo_surface_t *surface);

cairo_surface_t *
display_get_pointer_surface(struct display *display, int pointer,
			    int *width, int *height,
			    int *hotspot_x, int *hotspot_y);

void
display_add_drag_listener(struct display *display,
			  const struct wl_drag_listener *drag_listener,
			  void *data);

void
display_flush_cairo_device(struct display *display);

void
display_run(struct display *d);

enum pointer_type {
	POINTER_BOTTOM_LEFT,
	POINTER_BOTTOM_RIGHT,
	POINTER_BOTTOM,
	POINTER_DRAGGING,
	POINTER_LEFT_PTR,
	POINTER_LEFT,
	POINTER_RIGHT,
	POINTER_TOP_LEFT,
	POINTER_TOP_RIGHT,
	POINTER_TOP,
	POINTER_IBEAM,
	POINTER_HAND1,
};

typedef void (*window_resize_handler_t)(struct window *window,
					int32_t width, int32_t height,
					void *data);
typedef void (*window_redraw_handler_t)(struct window *window, void *data);

typedef void (*window_key_handler_t)(struct window *window, struct input *input,
				     uint32_t time, uint32_t key, uint32_t unicode,
				     uint32_t state, void *data);

typedef void (*window_keyboard_focus_handler_t)(struct window *window,
						struct input *device, void *data);

typedef void (*window_button_handler_t)(struct window *window,
					struct input *input, uint32_t time,
					int button, int state, void *data);

typedef int (*window_motion_handler_t)(struct window *window,
				       struct input *input, uint32_t time,
				       int32_t x, int32_t y,
				       int32_t sx, int32_t sy, void *data);

typedef void (*display_global_handler_t)(struct display *display,
					 const char *interface,
					 uint32_t id,
					 uint32_t version);

struct window *
window_create(struct display *display, int32_t width, int32_t height);
struct window *
window_create_transient(struct display *display, struct window *parent,
			int32_t x, int32_t y, int32_t width, int32_t height);

void
window_destroy(struct window *window);

void
window_set_title(struct window *window, const char *title);

void
window_move(struct window *window, struct input *input, uint32_t time);

void
window_draw(struct window *window);
void
window_get_child_allocation(struct window *window,
			    struct rectangle *allocation);

void
window_set_child_size(struct window *window, int32_t width, int32_t height);
void
window_schedule_redraw(struct window *window);

void
window_damage(struct window *window, int32_t x, int32_t y,
	      int32_t width, int32_t height);

cairo_surface_t *
window_get_surface(struct window *window);

void
window_flush(struct window *window);

void
window_set_surface(struct window *window, cairo_surface_t *surface);

void
window_create_surface(struct window *window);

enum window_buffer_type {
	WINDOW_BUFFER_TYPE_DRM,
	WINDOW_BUFFER_TYPE_SHM,
};

void
window_set_buffer_type(struct window *window, enum window_buffer_type type);

void
window_set_fullscreen(struct window *window, int fullscreen);

void
window_set_user_data(struct window *window, void *data);

void *
window_get_user_data(struct window *window);

void
window_set_redraw_handler(struct window *window,
			  window_redraw_handler_t handler);

void
window_set_decoration(struct window *window, int decoration);

void
window_set_resize_handler(struct window *window,
			  window_resize_handler_t handler);

void
window_set_key_handler(struct window *window,
		       window_key_handler_t handler);

void
window_set_button_handler(struct window *window,
			  window_button_handler_t handler);

void
window_set_motion_handler(struct window *window,
			  window_motion_handler_t handler);

void
window_set_keyboard_focus_handler(struct window *window,
				  window_keyboard_focus_handler_t handler);

void
<<<<<<< HEAD
=======
window_set_frame_handler(struct window *window,
			 window_frame_handler_t handler);

void
window_set_title(struct window *window, const char *title);

const char *
window_get_title(struct window *window);

void
>>>>>>> 6eeeb300
display_set_global_handler(struct display *display,
			   display_global_handler_t handler);

struct wl_drag *
window_create_drag(struct window *window);

void
window_activate_drag(struct wl_drag *drag, struct window *window,
		     struct input *input, uint32_t time);

void
input_get_position(struct input *input, int32_t *x, int32_t *y);

uint32_t
input_get_modifiers(struct input *input);

struct wl_input_device *
input_get_input_device(struct input *input);

int
input_offers_mime_type(struct input *input, const char *type);
void
input_receive_mime_type(struct input *input, const char *type, int fd);


#endif<|MERGE_RESOLUTION|>--- conflicted
+++ resolved
@@ -137,9 +137,6 @@
 window_destroy(struct window *window);
 
 void
-window_set_title(struct window *window, const char *title);
-
-void
 window_move(struct window *window, struct input *input, uint32_t time);
 
 void
@@ -214,8 +211,6 @@
 				  window_keyboard_focus_handler_t handler);
 
 void
-<<<<<<< HEAD
-=======
 window_set_frame_handler(struct window *window,
 			 window_frame_handler_t handler);
 
@@ -226,7 +221,6 @@
 window_get_title(struct window *window);
 
 void
->>>>>>> 6eeeb300
 display_set_global_handler(struct display *display,
 			   display_global_handler_t handler);
 
